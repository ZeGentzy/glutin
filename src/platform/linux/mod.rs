#![cfg(any(target_os = "linux", target_os = "dragonfly", target_os = "freebsd", target_os = "netbsd", target_os = "openbsd"))]

use {ContextError, CreationError, GlAttributes, PixelFormat, PixelFormatRequirements};
use api::egl;
use api::glx;
use self::x11::GlContext;

use winit;
use winit::os::unix::EventsLoopExt;

mod wayland;
mod x11;
use api::osmesa;

use std::os::raw;

/// Context handles available on Unix-like platforms.
#[derive(Clone, Debug)]
pub enum RawHandle {
    Glx(glx::ffi::GLXContext),
    Egl(egl::ffi::EGLContext),
}

pub enum ContextType {
    X11,
    Wayland,
    OsMesa,
}

pub enum Context {
    WindowedX11(x11::Context),
    HeadlessX11(winit::Window, x11::Context),
    WindowedWayland(wayland::Context),
    HeadlessWayland(winit::Window, wayland::Context),
    OsMesa(osmesa::OsMesaContext),
}

impl Context {
    fn is_compatible(c: &Option<&Context>, ct: ContextType) -> Result<(), CreationError> {
        if let Some(c) = *c {
            match ct {
                ContextType::OsMesa => {
                    match *c {
                        Context::OsMesa(_) => Ok(()),
                        _ => {
                            let msg = "Cannot share an OSMesa context with a non-OSMesa context";
                            return Err(CreationError::PlatformSpecific(msg.into()));
                        }
                    }
                }
                ContextType::X11 => {
                    match *c {
                        Context::WindowedX11(_) | Context::HeadlessX11(_, _) => Ok(()),
                        _ => {
                            let msg = "Cannot share an X11 context with a non-X11 context";
                            return Err(CreationError::PlatformSpecific(msg.into()));
                        }
                    }
                }
                ContextType::Wayland => {
                    match *c {
                        Context::WindowedWayland(_) | Context::HeadlessWayland(_, _) => Ok(()),
                        _ => {
                            let msg = "Cannot share a Wayland context with a non-Wayland context";
                            return Err(CreationError::PlatformSpecific(msg.into()));
                        }
                    }
                }
            }
        } else {
            Ok(())
        }
    }

    #[inline]
    pub fn new(
        window_builder: winit::WindowBuilder,
        events_loop: &winit::EventsLoop,
        pf_reqs: &PixelFormatRequirements,
        gl_attr: &GlAttributes<&Context>,
    ) -> Result<(winit::Window, Self), CreationError>
    {
        if events_loop.is_wayland() {
            Context::is_compatible(&gl_attr.sharing, ContextType::Wayland)?;

            let gl_attr = gl_attr.clone().map_sharing(|ctxt| match ctxt {
                &Context::WindowedWayland(ref ctxt) | &Context::HeadlessWayland(_, ref ctxt) => ctxt,
                _ => unreachable!(),
            });
            wayland::Context::new(window_builder, events_loop, pf_reqs, &gl_attr)
                .map(|(window, context)| (window, Context::WindowedWayland(context)))
        } else {
            Context::is_compatible(&gl_attr.sharing, ContextType::X11)?;
            let gl_attr = gl_attr.clone().map_sharing(|ctxt| match ctxt {
                &Context::WindowedX11(ref ctxt) | &Context::HeadlessX11(_, ref ctxt) => ctxt,
                _ => unreachable!(),
            });
            x11::Context::new(window_builder, events_loop, pf_reqs, &gl_attr)
                .map(|(window, context)| (window, Context::WindowedX11(context)))
        }
    }

    #[inline]
    pub fn new_context(
        el: &winit::EventsLoop,
        pf_reqs: &PixelFormatRequirements,
        gl_attr: &GlAttributes<&Context>,
    ) -> Result<Self, CreationError>
    {
        let wb = winit::WindowBuilder::new().with_visibility(false);

        if el.is_wayland() {
            Context::is_compatible(&gl_attr.sharing, ContextType::Wayland)?;
            let gl_attr = gl_attr.clone().map_sharing(|ctxt| match ctxt {
                &Context::WindowedWayland(ref ctxt) | &Context::HeadlessWayland(_, ref ctxt) => ctxt,
                _ => unreachable!(),
            });
            wayland::Context::new(wb, &el, pf_reqs, &gl_attr)
                .map(|(window, context)| Context::HeadlessWayland(window, context))
        } else {
            Context::is_compatible(&gl_attr.sharing, ContextType::X11)?;
            let gl_attr = gl_attr.clone().map_sharing(|ctxt| match ctxt {
                &Context::WindowedX11(ref ctxt) | &Context::HeadlessX11(_, ref ctxt) => ctxt,
                _ => unreachable!(),
            });
            x11::Context::new(wb, &el, pf_reqs, &gl_attr)
                .map(|(window, context)| Context::HeadlessX11(window, context))
        }
    }

    #[inline]
    pub fn new_separate(
        window: &winit::Window,
        events_loop: &winit::EventsLoop,
        pf_reqs: &PixelFormatRequirements,
        gl_attr: &GlAttributes<&Context>,
    ) -> Result<Self, CreationError> {
        if events_loop.is_wayland() {
            Context::is_compatible(&gl_attr.sharing, ContextType::Wayland)?;

            let gl_attr = gl_attr.clone().map_sharing(|ctxt| match ctxt {
                &Context::WindowedWayland(ref ctxt) | &Context::HeadlessWayland(_, ref ctxt) => ctxt,
                _ => unreachable!(),
            });
            wayland::Context::new_separate(window, events_loop, pf_reqs, &gl_attr)
                .map(|context| Context::WindowedWayland(context))
        } else {
            Context::is_compatible(&gl_attr.sharing, ContextType::X11)?;
            let gl_attr = gl_attr.clone().map_sharing(|ctxt| match ctxt {
                &Context::WindowedX11(ref ctxt) | &Context::HeadlessX11(_, ref ctxt) => ctxt,
                _ => unreachable!(),
            });
            x11::Context::new_separate(window, events_loop, pf_reqs, &gl_attr)
                .map(|context| Context::WindowedX11(context))
        }
    }

    #[inline]
    pub fn resize(&self, width: u32, height: u32) {
        match *self {
            Context::WindowedX11(_) => (),
            Context::WindowedWayland(ref ctxt) => ctxt.resize(width, height),
            _ => unreachable!(),
        }
    }

    #[inline]
    pub unsafe fn make_current(&self) -> Result<(), ContextError> {
        match *self {
            Context::WindowedX11(ref ctxt) | Context::HeadlessX11(_, ref ctxt) => ctxt.make_current(),
            Context::WindowedWayland(ref ctxt) | Context::HeadlessWayland(_, ref ctxt) => ctxt.make_current(),
            Context::OsMesa(ref ctxt) => ctxt.make_current(),
        }
    }

    #[inline]
    pub fn is_current(&self) -> bool {
        match *self {
            Context::WindowedX11(ref ctxt) | Context::HeadlessX11(_, ref ctxt) => ctxt.is_current(),
            Context::WindowedWayland(ref ctxt) | Context::HeadlessWayland(_, ref ctxt) => ctxt.is_current(),
            Context::OsMesa(ref ctxt) => ctxt.is_current(),
        }
    }

    #[inline]
    pub fn get_proc_address(&self, addr: &str) -> *const () {
        match *self {
            Context::WindowedX11(ref ctxt) | Context::HeadlessX11(_, ref ctxt) => ctxt.get_proc_address(addr),
            Context::WindowedWayland(ref ctxt) | Context::HeadlessWayland(_, ref ctxt) => ctxt.get_proc_address(addr),
            Context::OsMesa(ref ctxt) => ctxt.get_proc_address(addr),
        }
    }

    #[inline]
    pub fn swap_buffers(&self) -> Result<(), ContextError> {
        match *self {
            Context::WindowedX11(ref ctxt) => ctxt.swap_buffers(),
            Context::WindowedWayland(ref ctxt) => ctxt.swap_buffers(),
            _ => unreachable!(),
        }
    }

    #[inline]
    pub fn get_api(&self) -> ::Api {
        match *self {
            Context::WindowedX11(ref ctxt) | Context::HeadlessX11(_, ref ctxt) => ctxt.get_api(),
            Context::WindowedWayland(ref ctxt) | Context::HeadlessWayland(_, ref ctxt) => ctxt.get_api(),
            Context::OsMesa(ref ctxt) => ctxt.get_api(),
        }
    }

    #[inline]
    pub fn get_pixel_format(&self) -> PixelFormat {
        match *self {
            Context::WindowedX11(ref ctxt) => ctxt.get_pixel_format(),
            Context::WindowedWayland(ref ctxt) => ctxt.get_pixel_format(),
            _ => unreachable!(),
        }
    }

    #[inline]
    pub unsafe fn raw_handle(&self) -> RawHandle {
        match *self {
            Context::WindowedX11(ref ctxt) | Context::HeadlessX11(_, ref ctxt) => match *ctxt.raw_handle() {
                GlContext::Glx(ref ctxt) => RawHandle::Glx(ctxt.raw_handle()),
                GlContext::Egl(ref ctxt) => RawHandle::Egl(ctxt.raw_handle()),
                GlContext::None => panic!()
            },
            Context::WindowedWayland(ref ctxt) | Context::HeadlessWayland(_, ref ctxt) => RawHandle::Egl(ctxt.raw_handle()),
            Context::OsMesa(ref ctxt) => RawHandle::Egl(ctxt.raw_handle()),
        }
    }
<<<<<<< HEAD
}

pub trait ContextExt {
    fn new_osmesa(
        pf_reqs: &PixelFormatRequirements,
        gl_attr: &GlAttributes<&Context>,
    ) -> Result<Self, CreationError>
    where
        Self: Sized;
}

impl ContextExt for Context {
    #[inline]
    fn new_osmesa(
        pf_reqs: &PixelFormatRequirements,
        gl_attr: &GlAttributes<&Context>,
    ) -> Result<Self, CreationError>
    where
        Self: Sized,
    {
        Context::is_compatible(&gl_attr.sharing, ContextType::OsMesa)?;
        let gl_attr = gl_attr.clone().map_sharing(|ctxt| match ctxt {
            &Context::OsMesa(ref ctxt) => ctxt,
            _ => unreachable!(),
        });
        osmesa::OsMesaContext::new((1, 1), pf_reqs, &gl_attr)
            .map(|context| Context::OsMesa(context))
=======

    #[inline]
    pub unsafe fn get_egl_display(&self) -> Option<*const raw::c_void> {
        match *self {
            Context::WindowedX11(ref ctxt) | Context::HeadlessX11(_, ref ctxt) => {
                ctxt.get_egl_display()
            }
            Context::WindowedWayland(ref ctxt) | Context::HeadlessWayland(_, ref ctxt) => {
                ctxt.get_egl_display()
            }
            _ => None,
        }
>>>>>>> c16f997e
    }
}<|MERGE_RESOLUTION|>--- conflicted
+++ resolved
@@ -230,7 +230,19 @@
             Context::OsMesa(ref ctxt) => RawHandle::Egl(ctxt.raw_handle()),
         }
     }
-<<<<<<< HEAD
+
+    #[inline]
+    pub unsafe fn get_egl_display(&self) -> Option<*const raw::c_void> {
+        match *self {
+            Context::WindowedX11(ref ctxt) | Context::HeadlessX11(_, ref ctxt) => {
+                ctxt.get_egl_display()
+            }
+            Context::WindowedWayland(ref ctxt) | Context::HeadlessWayland(_, ref ctxt) => {
+                ctxt.get_egl_display()
+            }
+            _ => None,
+        }
+    }
 }
 
 pub trait ContextExt {
@@ -258,19 +270,5 @@
         });
         osmesa::OsMesaContext::new((1, 1), pf_reqs, &gl_attr)
             .map(|context| Context::OsMesa(context))
-=======
-
-    #[inline]
-    pub unsafe fn get_egl_display(&self) -> Option<*const raw::c_void> {
-        match *self {
-            Context::WindowedX11(ref ctxt) | Context::HeadlessX11(_, ref ctxt) => {
-                ctxt.get_egl_display()
-            }
-            Context::WindowedWayland(ref ctxt) | Context::HeadlessWayland(_, ref ctxt) => {
-                ctxt.get_egl_display()
-            }
-            _ => None,
-        }
->>>>>>> c16f997e
     }
 }