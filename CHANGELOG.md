--- conflicted
+++ resolved
@@ -1,8 +1,6 @@
 # Unreleased
 
-<<<<<<< HEAD
 - Update winit dependency to 0.20.0-alpha4. See [winit's CHANGELOG](https://github.com/rust-windowing/winit/blob/master/CHANGELOG.md#0200-alpha-4) for more info.
-=======
 # Version 0.22.0-alpha4 (2019-11-10)
 
 - Update winit dependency to 0.20.0-alpha4. See [winit's CHANGELOG](https://github.com/rust-windowing/winit/blob/master/CHANGELOG.md#0200-alpha-4) for more info.
@@ -13,7 +11,6 @@
 # Version 0.22.0-alpha3 (2019-8-15)
 
  - Switched from needing a `EventLoop` to a `EventLoopWindowTarget`
->>>>>>> a085d7ca
 
 # Version 0.22.0-alpha2 (2019-08-15)
 
