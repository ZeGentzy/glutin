extern crate glutin;

use glutin::winit;

use std::io::{self, Write};

mod support;

fn main() {
    // enumerating monitors
    let monitor = {
        for (num, monitor) in winit::get_available_monitors().enumerate() {
            println!("Monitor #{}: {:?}", num, monitor.get_name());
        }

        print!("Please write the number of the monitor to use: ");
        io::stdout().flush().unwrap();

        let mut num = String::new();
        io::stdin().read_line(&mut num).unwrap();
        let num = num.trim().parse().ok().expect("Please enter a number");
        let monitor = winit::get_available_monitors().nth(num).expect("Please enter a valid ID");

        println!("Using {:?}", monitor.get_name());

        monitor
    };

    let events_loop = winit::EventsLoop::new();
    let window = winit::WindowBuilder::new()
        .with_title("Hello world!")
        .with_fullscreen(monitor)
        .build(&events_loop)
        .unwrap();
    let context = glutin::ContextBuilder::new()
        .build(&window)
        .unwrap();

    let _ = unsafe { context.make_current() };
    
    let gl = support::load(&context);

    events_loop.run_forever(|event| {
        use glutin::{WindowEvent, VirtualKeyCode};
        println!("{:?}", event);
        match event {
<<<<<<< HEAD
            winit::Event::WindowEvent { event, .. } => match event {
                winit::WindowEvent::Closed => events_loop.interrupt(),
                winit::WindowEvent::Resized(w, h) => context.resize(w, h),
                winit::WindowEvent::KeyboardInput(_, _, Some(winit::VirtualKeyCode::Escape), _) =>
                    events_loop.interrupt(),
=======
            glutin::Event::WindowEvent { event, .. } => match event {
                WindowEvent::Closed => events_loop.interrupt(),
                WindowEvent::KeyboardInput { input, .. } => {
                    if let Some(VirtualKeyCode::Escape) = input.virtual_keycode {
                        events_loop.interrupt();
                    }
                },
>>>>>>> 2a1602e0
                _ => (),
            },
            _ => (),
        }

        gl.draw_frame([0.0, 1.0, 0.0, 1.0]);
        let _ = context.swap_buffers();
    });
}<|MERGE_RESOLUTION|>--- conflicted
+++ resolved
@@ -26,7 +26,7 @@
         monitor
     };
 
-    let events_loop = winit::EventsLoop::new();
+    let mut events_loop = winit::EventsLoop::new();
     let window = winit::WindowBuilder::new()
         .with_title("Hello world!")
         .with_fullscreen(monitor)
@@ -41,24 +41,17 @@
     let gl = support::load(&context);
 
     events_loop.run_forever(|event| {
-        use glutin::{WindowEvent, VirtualKeyCode};
+        use glutin::winit::{ControlFlow, Event, WindowEvent, VirtualKeyCode};
         println!("{:?}", event);
         match event {
-<<<<<<< HEAD
-            winit::Event::WindowEvent { event, .. } => match event {
-                winit::WindowEvent::Closed => events_loop.interrupt(),
-                winit::WindowEvent::Resized(w, h) => context.resize(w, h),
-                winit::WindowEvent::KeyboardInput(_, _, Some(winit::VirtualKeyCode::Escape), _) =>
-                    events_loop.interrupt(),
-=======
-            glutin::Event::WindowEvent { event, .. } => match event {
-                WindowEvent::Closed => events_loop.interrupt(),
+            Event::WindowEvent { event, .. } => match event {
+                WindowEvent::Closed => return ControlFlow::Break,
+                WindowEvent::Resized(w, h) => context.resize(w, h),
                 WindowEvent::KeyboardInput { input, .. } => {
                     if let Some(VirtualKeyCode::Escape) = input.virtual_keycode {
-                        events_loop.interrupt();
+                        return ControlFlow::Break;
                     }
                 },
->>>>>>> 2a1602e0
                 _ => (),
             },
             _ => (),
@@ -66,5 +59,6 @@
 
         gl.draw_frame([0.0, 1.0, 0.0, 1.0]);
         let _ = context.swap_buffers();
+        ControlFlow::Continue
     });
 }