--- conflicted
+++ resolved
@@ -18,13 +18,8 @@
 
 [dependencies]
 lazy_static = "1.3"
-<<<<<<< HEAD
-#winit = "^0.19.1"
-winit = { git = "https://github.com/rust-windowing/winit.git", rev = "db794b9" }
+winit = "0.20.0-alpha1"
 log = "0.4"
-=======
-winit = "0.20.0-alpha1"
->>>>>>> 7b16ecab
 
 [target.'cfg(target_os = "android")'.dependencies]
 android_glue = "0.2"
